name: CI

on:
  push:
    branches: [ main, develop ]
  pull_request:
    branches: [ main, develop ]

jobs:
  test:
    runs-on: ${{ matrix.os }}
    strategy:
      matrix:
        os: [ubuntu-latest, windows-latest, macos-latest]
        python-version: ['3.9', '3.10', '3.11', '3.12']
        exclude:
          # Exclude some combinations to reduce matrix size
          - os: windows-latest
            python-version: '3.9'
          - os: macos-latest
            python-version: '3.9'

    steps:
    - uses: actions/checkout@v4

    - name: Set up Python ${{ matrix.python-version }}
      uses: actions/setup-python@v4
      with:
        python-version: ${{ matrix.python-version }}

    - name: Cache pip packages
      uses: actions/cache@v3
      with:
        path: ~/.cache/pip
        key: ${{ runner.os }}-pip-${{ hashFiles('**/pyproject.toml') }}
        restore-keys: |
          ${{ runner.os }}-pip-

    - name: Install dependencies
      run: |
        python -m pip install --upgrade pip
        pip install -e ".[dev]"

    - name: Lint with flake8
      run: |
        # Stop the build if there are Python syntax errors or undefined names
        flake8 slice --count --select=E9,F63,F7,F82 --show-source --statistics
        # Exit-zero treats all errors as warnings
        flake8 slice --count --exit-zero --max-complexity=10 --max-line-length=88 --statistics

    - name: Check formatting with black
      run: |
        black --check slice tests examples

    - name: Check import sorting with isort
      run: |
        isort --check-only slice tests examples

    - name: Type checking with mypy
      run: |
        mypy slice
      continue-on-error: true  # Allow mypy to fail for now

    - name: Test with pytest
      run: |
        pytest tests/ -v --cov=slice --cov-report=xml --cov-report=term

    - name: Upload coverage to Codecov
      if: matrix.os == 'ubuntu-latest' && matrix.python-version == '3.11'
      uses: codecov/codecov-action@v3
      with:
        file: ./coverage.xml
        flags: unittests
        name: codecov-umbrella

    - name: Test CLI functionality
      run: |
        # Test CLI help
        slice-eval --help
        
        # Create test files for CLI (cross-platform)
        python -c "import json; open('test_pred.json', 'w').write(json.dumps({'source_schema': 'test', 'source_table': 'test', 'transformation': 'test', 'aggregation': 'test'}))"
        python -c "import json; open('test_truth.json', 'w').write(json.dumps({'source_schema': 'test', 'source_table': 'test', 'transformation': 'test', 'aggregation': 'test'}))"
        
        # Test CLI evaluation
        slice-eval test_pred.json test_truth.json
        
<<<<<<< HEAD
        # Clean up
        Remove-Item test_pred.json, test_truth.json
=======
        # Clean up (cross-platform)
        python -c "import os; os.remove('test_pred.json'); os.remove('test_truth.json')"
>>>>>>> cbe596c8

  package-test:
    runs-on: ubuntu-latest
    needs: test

    steps:
    - uses: actions/checkout@v4

    - name: Set up Python
      uses: actions/setup-python@v4
      with:
        python-version: '3.11'

    - name: Install build dependencies
      run: |
        python -m pip install --upgrade pip
        pip install build twine

    - name: Build package
      run: |
        python -m build

    - name: Check package
      run: |
        twine check dist/*

    - name: Test package installation
      run: |
        pip install dist/*.whl
        python -c "import slice; print('Package import successful')"
        slice-eval --version<|MERGE_RESOLUTION|>--- conflicted
+++ resolved
@@ -85,13 +85,8 @@
         # Test CLI evaluation
         slice-eval test_pred.json test_truth.json
         
-<<<<<<< HEAD
-        # Clean up
-        Remove-Item test_pred.json, test_truth.json
-=======
         # Clean up (cross-platform)
         python -c "import os; os.remove('test_pred.json'); os.remove('test_truth.json')"
->>>>>>> cbe596c8
 
   package-test:
     runs-on: ubuntu-latest
